[package]
name = "ssi-vc"
version = "0.2.1"
edition = "2021"
authors = ["Spruce Systems, Inc."]
license = "Apache-2.0"
description = "Implementation of Verifiable Credentials and Presentations for the ssi library."
repository = "https://github.com/spruceid/ssi/"
documentation = "https://docs.rs/ssi-vc/"

[features]
default = ["rss"]
## enable Redactable Signature Scheme (RSS) Proofs
rss = ["ssi-ldp/rss", "dep:ps_sig"]

[dependencies]
serde = { version = "1.0", features = ["derive"] }
serde_json = "1.0"
async-trait = "0.1"
thiserror = "1.0"
flate2 = "1.0"
bitvec = "0.20"
base64 = "0.12"
reqwest = { version = "0.11", default-features = false, features = [
  "json",
  "rustls-tls",
] }
cacaos = { version = "0.5.1" }
siwe-recap = { version = "0.1" }
libipld = { version = "0.14", default-features = false, features = [
  "dag-cbor",
  "derive",
] }
multihash = { version = "0.16", default-features = false, features = [
  "blake3",
] }
iref = "2.2.2"
ssi-jwt = { path = "../ssi-jwt", version = "0.1", default-features = false }
ssi-jws = { path = "../ssi-jws", version = "0.1", default-features = false }
ssi-jwk = { path = "../ssi-jwk", version = "0.1.1", default-features = false }
ssi-core = { path = "../ssi-core", version = "0.1" }
ssi-dids = { path = "../ssi-dids", version = "0.1.1" }
ssi-json-ld = { path = "../ssi-json-ld", version = "0.2", default-features = false }
ssi-ldp = { path = "../ssi-ldp", version = "0.3.0", default-features = false }
<<<<<<< HEAD
ps_sig = { git = "https://github.com/alan-turing-institute/RSS.git", rev = "ec9386e125d87c5f54898b34fbe0883b3b36ffd4", optional = true }
=======
serde_with = "2.3.2"
>>>>>>> 976e2607

[target.'cfg(not(target_arch = "wasm32"))'.dependencies]
chrono = { version = "0.4", features = ["serde"] }

[target.'cfg(target_arch = "wasm32")'.dependencies]
chrono = { version = "0.4", features = ["serde", "wasmbind"] }

[dev-dependencies]
async-std = { version = "1.9", features = ["attributes"] }
multibase = "0.8"
hex = "0.4"
sha3 = "0.10.8"
k256 = { version = "0.13.1", features = ["ecdsa"] }
keccak-hash = { version = "0.7" }
serde_jcs = "0.1"
ssi-crypto = { path = "../ssi-crypto" }
ssi-ldp = { path = "../ssi-ldp", features = [
  "aleo",
  "example-http-issuer",
  "secp384r1",
] }
ssi-dids = { path = "../ssi-dids", version = "0.1", features = ["example"] }
josekit = "0.8.2"
time = "0.3.20"
rstest = "0.17.0"<|MERGE_RESOLUTION|>--- conflicted
+++ resolved
@@ -42,11 +42,8 @@
 ssi-dids = { path = "../ssi-dids", version = "0.1.1" }
 ssi-json-ld = { path = "../ssi-json-ld", version = "0.2", default-features = false }
 ssi-ldp = { path = "../ssi-ldp", version = "0.3.0", default-features = false }
-<<<<<<< HEAD
+serde_with = "2.3.2"
 ps_sig = { git = "https://github.com/alan-turing-institute/RSS.git", rev = "ec9386e125d87c5f54898b34fbe0883b3b36ffd4", optional = true }
-=======
-serde_with = "2.3.2"
->>>>>>> 976e2607
 
 [target.'cfg(not(target_arch = "wasm32"))'.dependencies]
 chrono = { version = "0.4", features = ["serde"] }
